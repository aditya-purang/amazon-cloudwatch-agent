// Copyright Amazon.com, Inc. or its affiliates. All Rights Reserved.
// SPDX-License-Identifier: MIT

package main

import (
	"context"
	"errors"
	"flag"
	"fmt"
	"strings"

	"github.com/aws/aws-sdk-go-v2/aws"
	"github.com/aws/aws-sdk-go-v2/config"
	"github.com/aws/aws-sdk-go-v2/service/s3"
	"github.com/aws/aws-sdk-go-v2/service/ssm"
	"golang.org/x/sync/errgroup"
)

// This is the main struct that is managing the build process
type RemoteBuildManager struct {
	ssmClient       *ssm.Client
	instanceManager *InstanceManager
	s3Client        *s3.Client
}

var DEFAULT_INSTANCE_GUIDE = map[string]OS{
	"MainBuildEnv":      LINUX,
	"WindowsMSIPacker":  LINUX,
	"MacPkgMaker":       MACOS,
	"WindowsMSIBuilder": WINDOWS,
}
var LINUX_TEST_INSTANCE_GUIDE = map[string]OS{
	"MainBuildEnv": LINUX,
}
var MACOS_TEST_INSTANCE_GUIDE = map[string]OS{
	"MacPkgMaker": MACOS,
}
var WINDOWS_TEST_INSTANCE_GUIDE = map[string]OS{
	"WindowsMSIBuilder": WINDOWS,
}

/*
This function will create EC2 instances as a side effect
*/
func CreateRemoteBuildManager(instanceGuide map[string]OS, accountID string) *RemoteBuildManager {
	cfg, err := config.LoadDefaultConfig(context.TODO())
	if err != nil {
		return nil
	}
	//instance := *GetInstanceFromID(client, "i-09fc6fdc80cd713a4")
	rbm := RemoteBuildManager{}

	rbm.instanceManager = CreateNewInstanceManager(cfg, instanceGuide)
	fmt.Println("New Instance Manager Created")
	rbm.instanceManager.GetSupportedAMIs(accountID)
	fmt.Println("About to create ec2 instances")
	err = rbm.instanceManager.CreateEC2InstancesBlocking()

	if err != nil {
		panic(err)
	}
	fmt.Println("Starting SSM Client")
	rbm.ssmClient = ssm.NewFromConfig(cfg)
	//RunCmdRemotely(rbm.ssmClient, rbm.instances["linux"], "export PATH=$PATH:/usr/local/go/bin")
	rbm.s3Client = s3.NewFromConfig(cfg)
	return &rbm
}

// This function runs a command on a specific instance
func (rbm *RemoteBuildManager) RunCommand(cmd string, instanceName string, comment string) error {
	if _, ok := rbm.instanceManager.instances[instanceName]; !ok {
		return errors.New("Invalid Instance Name")
	}
	return RunCmdRemotely(rbm.ssmClient, rbm.instanceManager.instances[instanceName], cmd, comment)
}

// This function Builds CWA on a specific instance( it must be a linux instance)
func (rbm *RemoteBuildManager) BuildCWAAgent(gitUrl string, branch string, commitHash string, instanceName string) error {
	err := rbm.instanceManager.insertOSRequirement(instanceName, LINUX)
	if err != nil {
		return err
	}
	if isAlreadyBuilt := rbm.fileExistsInS3(commitHash); isAlreadyBuilt {
		fmt.Println("\033Found cache skipping build")
		return nil
	}
	fmt.Println("Starting CWA Build")
	buildMasterCommand := mergeCommands(
		CloneGitRepo(gitUrl, branch),
		MakeBuild(),
		UploadToS3(commitHash),
	)
	return rbm.RunCommand(buildMasterCommand, instanceName, fmt.Sprintf("building CWA | %s | branch: %s | hash: %s",
		strings.Replace(gitUrl, "https://github.com/", "", 1), branch, commitHash))
}

// Windows
func (rbm *RemoteBuildManager) MakeMsiZip(instanceName string, commitHash string) error {
	err := rbm.instanceManager.insertOSRequirement(instanceName, LINUX)
	if err != nil {
		return err
	}
	if isAlreadyBuilt := rbm.fileExistsInS3(fmt.Sprintf("%s/buildMSI.zip", commitHash)); isAlreadyBuilt {
		fmt.Println("\033Found cache skipping build")
		return nil
	}
	command := mergeCommands(
		CloneGitRepo(TEST_REPO, "main"),
		"cd ccwa",
		CopyBinary(commitHash),
		"ls -a",
		"unzip windows/amd64/amazon-cloudwatch-agent.zip -d windows-agent",
		MakeMSI(),
		"zip buildMSI.zip msi_dep/*",
		UploadMSI(commitHash),
	)
	return rbm.RunCommand(command, instanceName, fmt.Sprintf("Making MSI zip file for %s", commitHash))
}
func (rbm *RemoteBuildManager) BuildMSI(instanceName string, bucketKey string, packageKey string) error {
	if err := rbm.instanceManager.insertOSRequirement(instanceName, WINDOWS); err != nil {
		return err
	}
	if isAlreadyBuilt := rbm.fileExistsInS3(fmt.Sprintf("%s/amazon-cloudwatch-agent.msi", packageKey)); isAlreadyBuilt {
		fmt.Println("\033Found cache skipping build")
		return nil
	}
	command := mergeCommandsWin(
		CopyMsi(bucketKey),
		"Expand-Archive buildMSI.zip -DestinationPat C:\\buildMSI -Force",
		"cd C:\\buildMSI\\msi_dep",
		fmt.Sprintf(".\\create_msi.ps1 \"nosha\" %s/%s", S3_INTEGRATION_BUCKET, packageKey),
	)

	return rbm.RunCommand(command, instanceName, fmt.Sprintf("Making MSI Build file for %s", packageKey))
}

// / MACOS ------------
func (rbm *RemoteBuildManager) MakeMacPkg(instanceName string, commitHash string) error {
	if err := rbm.instanceManager.insertOSRequirement(instanceName, MACOS); err != nil {
		return err
	}
	if isAlreadyBuilt := rbm.fileExistsInS3(fmt.Sprintf("%s/amd64/amazon-cloudwatch-agent.pkg", commitHash)); isAlreadyBuilt {
		fmt.Println("\033Found cache skipping build")
		return nil
	}
	command := mergeCommands(
		CloneGitRepo(MAIN_REPO, "main"),
		"cd ccwa",
		MakeMacBinary(),
		CopyBinaryMac(),
		CreatePkgCopyDeps(),
		BuildAndUploadMac(commitHash),
	)
	return rbm.RunCommand(command, instanceName, "Making Mac pkg")
}
func (rbm *RemoteBuildManager) Close() error {
	return rbm.instanceManager.Close()
}
func initEnvCmd(os OS) string {
	switch os {
	case MACOS:
		return mergeCommands(
			"source /etc/profile",
			LoadWorkDirectory(os),
			"echo 'ENV SET FOR MACOS'",
		)
	case WINDOWS:
		return mergeCommandsWin(
			"$wixToolsetBinPath = \";C:\\Program Files (x86)\\WiX Toolset v3.11\\bin;\"",
			"$env:PATH = $env:PATH + $wixToolsetBinPath",
			LoadWorkDirectory(os),
		)
	default:
		return mergeCommands(
			"export GOENV=/root/.config/go/env",
			"export GOCACHE=/root/.cache/go-build",
			"export GOMODCACHE=/root/go/pkg/mod",
			"export PATH=$PATH:/usr/local/go/bin",
			LoadWorkDirectory(os),
		)
	}

}

// CACHE COMMANDS
func (rbm *RemoteBuildManager) fileExistsInS3(targetFile string) bool {
	fmt.Printf("Checking for %s cache \n", targetFile)
	input := &s3.HeadObjectInput{
		Bucket: aws.String(S3_INTEGRATION_BUCKET),
		Key:    aws.String(targetFile),
	}
	_, err := rbm.s3Client.HeadObject(context.TODO(), input)
	if err != nil {
		fmt.Printf("Object %s does not exist in bucket %s\n", targetFile, S3_INTEGRATION_BUCKET)
		fmt.Println(err)
		return false
	}
	fmt.Printf("Object %s exists in bucket %s\n", S3_INTEGRATION_BUCKET, targetFile)
	return true

}

func main() {
	var repo string
	var branch string
	var bucketKey string
	var packageBucketKey string
	var accountID string
	flag.StringVar(&repo, "r", "", "repository")
	flag.StringVar(&repo, "repo", "", "repository")
	flag.StringVar(&branch, "b", "", "branch")
	flag.StringVar(&branch, "branch", "", "branch")
	flag.StringVar(&bucketKey, "o", "", "bucketKey")
	flag.StringVar(&bucketKey, "bucketKey", "", "bucketKey")
	flag.StringVar(&packageBucketKey, "p", "", "packageBucketKey")
	flag.StringVar(&packageBucketKey, "packageBucketKey", "", "packageBucketKey")
	flag.StringVar(&accountID, "a", "", "accountID")
	flag.StringVar(&accountID, "account_id", "", "accountID")
	flag.Parse()
	rbm := CreateRemoteBuildManager(DEFAULT_INSTANCE_GUIDE, accountID)
	//rbm := CreateRemoteBuildManager(WINDOWS_TEST_INSTANCE_GUIDE, accountID)
	//bucketKey = "GHA_DEBUG_RUN"
	var err error
	eg := new(errgroup.Group)
	defer rbm.Close()
	err = rbm.BuildCWAAgent(repo, branch, bucketKey, "MainBuildEnv")
	if err != nil {
		panic(err)
	}
	eg.Go(func() error { // windows
		err = rbm.MakeMsiZip("WindowsMSIPacker", bucketKey)
		if err != nil {
			return err
		}
		err = rbm.BuildMSI("WindowsMSIBuilder", bucketKey, packageBucketKey)
		if err != nil {
			return err
		}
		return nil
	})
	eg.Go(func() error {
		err = rbm.MakeMacPkg("MacPkgMaker", packageBucketKey)
		if err != nil {
			return err
		}
		return nil
	})
	if err := eg.Wait(); err != nil {
		fmt.Printf("Failed because: %s \n", err)
		return
	}
<<<<<<< HEAD
	fmt.Printf("\033[32mSuccesfully\033[0m built CWA from %s with %s branch, check \033[32m%s \033[0m bucket with \033[1;32m%s\033[0m hash",
		repo, branch, S3_INTEGRATION_BUCKET, comment)
=======
	fmt.Printf("\033[32mSuccesfully\033[0m built CWA from %s with %s branch, check \033[32m%s \033[0m bucket with \033[1;32m%s\033[0m hash\n",
		repo, branch, S3_INTEGRATION_BUCKET, bucketKey)

>>>>>>> ef30346c
}<|MERGE_RESOLUTION|>--- conflicted
+++ resolved
@@ -250,12 +250,6 @@
 		fmt.Printf("Failed because: %s \n", err)
 		return
 	}
-<<<<<<< HEAD
-	fmt.Printf("\033[32mSuccesfully\033[0m built CWA from %s with %s branch, check \033[32m%s \033[0m bucket with \033[1;32m%s\033[0m hash",
-		repo, branch, S3_INTEGRATION_BUCKET, comment)
-=======
 	fmt.Printf("\033[32mSuccesfully\033[0m built CWA from %s with %s branch, check \033[32m%s \033[0m bucket with \033[1;32m%s\033[0m hash\n",
 		repo, branch, S3_INTEGRATION_BUCKET, bucketKey)
-
->>>>>>> ef30346c
 }