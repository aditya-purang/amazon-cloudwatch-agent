// Copyright Amazon.com, Inc. or its affiliates. All Rights Reserved.
// SPDX-License-Identifier: MIT

package agentinfo

import (
	"fmt"
	"os"
	"path/filepath"
	"runtime"
	"sort"
	"strings"
	"time"

	"github.com/google/uuid"
	"github.com/influxdata/telegraf/config"
	"github.com/shirou/gopsutil/v3/process"
	"go.opentelemetry.io/collector/otelcol"
	"golang.org/x/exp/maps"

	"github.com/aws/private-amazon-cloudwatch-agent-staging/cfg/envconfig"
	"github.com/aws/private-amazon-cloudwatch-agent-staging/internal/util/collections"
	"github.com/aws/private-amazon-cloudwatch-agent-staging/receiver/adapter"
)

const (
	versionFilename   = "CWAGENT_VERSION"
	idFilename        = "CWAGENT_ID"
	unknownVersion    = "Unknown"
	placeholder       = "-"
	telemetryInterval = time.Minute
)

var defaultAgentInfo = newAgentInfo()

type AgentInfo interface {
	FullVersion() string
	SetPlugins(*otelcol.Config, *config.Config)
	Shutdown()
	Start()
	UserAgent() string
	Version() string
}

type agentInfo struct {
	proc        *process.Process
	version     string
	fullVersion string
	plugins     string
	telemetry   string
	userAgent   string
	id          string
	done        chan struct{}
}

func Get() AgentInfo {
	return defaultAgentInfo
}

func newAgentInfo() *agentInfo {
	ai := new(agentInfo)
	ai.proc, _ = process.NewProcess(int32(os.Getpid()))
	ai.version = readVersionFile()
	ai.fullVersion = fmt.Sprintf("CWAgent/%s (%s; %s; %s)",
		ai.version,
		runtime.Version(),
		runtime.GOOS,
		runtime.GOARCH)
	ai.id = readOrWriteUUIDFile()
	ai.userAgent = ai.createUserAgent()

	return ai
}

func (ai *agentInfo) Start() {
	if ai.proc == nil {
		return
	}

	ai.telemetry = ai.createTelemetry()
	ai.userAgent = ai.createUserAgentWithTelemetry()
	ai.done = make(chan struct{})
	go func() {
		ticker := time.NewTicker(telemetryInterval)
		defer ticker.Stop()
		for {
			select {
			case <-ticker.C:
				ai.telemetry = ai.createTelemetry()
				ai.userAgent = ai.createUserAgentWithTelemetry()
			case <-ai.done:
				return
			}
		}
	}()
}

func (ai *agentInfo) Shutdown() {
	if ai.proc == nil {
		return
	}

	close(ai.done)
}

func (ai *agentInfo) Version() string {
	return ai.version
}

func (ai *agentInfo) FullVersion() string {
	return ai.fullVersion
}

func (ai *agentInfo) UserAgent() string {
	return ai.userAgent
}

func (ai *agentInfo) SetPlugins(otelcfg *otelcol.Config, telegrafcfg *config.Config) {
	receiverSet := collections.NewSet[string]()
	processorSet := collections.NewSet[string]()
	exporterSet := collections.NewSet[string]()

	for _, input := range telegrafcfg.Inputs {
		receiverSet.Add(input.Config.Name)
	}
	for _, output := range telegrafcfg.Outputs {
		exporterSet.Add(output.Config.Name)
	}

	for _, pipeline := range otelcfg.Service.Pipelines {
		for _, receiver := range pipeline.Receivers {
			// trim the adapter prefix from adapted Telegraf plugins
			name := strings.TrimPrefix(string(receiver.Type()), adapter.TelegrafPrefix)
			receiverSet.Add(name)
		}
		for _, processor := range pipeline.Processors {
			processorSet.Add(string(processor.Type()))
		}
		for _, exporter := range pipeline.Exporters {
			exporterSet.Add(string(exporter.Type()))
		}
	}

	receivers := maps.Keys(receiverSet)
	processors := maps.Keys(processorSet)
	exporters := maps.Keys(exporterSet)

	sort.Strings(receivers)
	sort.Strings(processors)
	sort.Strings(exporters)

	receiversStr := strings.Join(receivers, " ")
	processorsStr := strings.Join(processors, " ")
	exportersStr := strings.Join(exporters, " ")

	ai.plugins = fmt.Sprintf("Inputs:%s; Processors:%s; Outputs:%s", receiversStr, processorsStr, exportersStr)
	ai.userAgent = ai.createUserAgent()
}

func (ai *agentInfo) cpuPercent() (float64, error) {
	return ai.proc.CPUPercent()
}

func (ai *agentInfo) memBytes() (uint64, error) {
	memInfo, err := ai.proc.MemoryInfo()
	if err != nil {
		return 0, err
	}
	return memInfo.RSS, nil
}

func (ai *agentInfo) fileDescriptorCount() (uint64, error) {
	fdCount, err := ai.proc.NumFDs()
	return uint64(fdCount), err
}

func (ai *agentInfo) threadCount() (uint64, error) {
	thCount, err := ai.proc.NumThreads()
	return uint64(thCount), err
}

func (ai *agentInfo) createTelemetry() string {
	return fmt.Sprintf("Telemetry: %s %s %s %s",
		telemetryToStr(ai.cpuPercent()),
		telemetryToStr(ai.memBytes()),
		telemetryToStr(ai.fileDescriptorCount()),
		telemetryToStr(ai.threadCount()))
}

func (ai *agentInfo) createUserAgent() string {
	if ua := os.Getenv(envconfig.CWAGENT_USER_AGENT); ua != "" {
		return ua
	}

	if ai.proc == nil {
		return fmt.Sprintf("%s ID/%s (%s)", ai.fullVersion, ai.id, ai.plugins)
	}

	return ai.createUserAgentWithTelemetry()
}

func (ai *agentInfo) createUserAgentWithTelemetry() string {
	return fmt.Sprintf("%s ID/%s (%s; %s)", ai.fullVersion, ai.id, ai.plugins, ai.telemetry)
}

func telemetryToStr[V uint64 | float64](num V, err error) string {
	if err != nil {
		return placeholder
	}

	switch n := any(num).(type) {
	case uint64:
		return fmt.Sprintf("%d", n)
	case float64:
		return fmt.Sprintf("%.1f", n)
	}

	return placeholder
}

func readVersionFile() string {
	ex, err := os.Executable()
	if err != nil {
		return unknownVersion
	}

	versionFilePath := filepath.Join(filepath.Dir(ex), versionFilename)
	if _, err := os.Stat(versionFilePath); err != nil {
		return unknownVersion
	}

	byteArray, err := os.ReadFile(versionFilePath)
	if err != nil {
		return unknownVersion
	}

	return strings.Trim(string(byteArray), " \n\r\t")
}

func readOrWriteUUIDFile() string {
	ex, err := os.Executable()
	if err != nil {
		return uuid.NewString()
	}

<<<<<<< HEAD
	byteArray, err := os.ReadFile(versionFilePath)
=======
	idFilePath := filepath.Join(filepath.Dir(ex), idFilename)
	if _, err := os.Stat(idFilePath); err != nil {
		return createAndWriteUUIDFile(idFilePath)
	}

	byteArray, err := os.ReadFile(idFilePath)
	if err != nil {
		return createAndWriteUUIDFile(idFilePath)
	}

	id, err := uuid.ParseBytes(byteArray)
>>>>>>> 674f21a1
	if err != nil {
		return createAndWriteUUIDFile(idFilePath)
	}

	return id.String()
}

func createAndWriteUUIDFile(idFilePath string) string {
	id := uuid.NewString()
	_ = os.WriteFile(idFilePath, []byte(id), 0644)

	return id
}<|MERGE_RESOLUTION|>--- conflicted
+++ resolved
@@ -243,9 +243,6 @@
 		return uuid.NewString()
 	}
 
-<<<<<<< HEAD
-	byteArray, err := os.ReadFile(versionFilePath)
-=======
 	idFilePath := filepath.Join(filepath.Dir(ex), idFilename)
 	if _, err := os.Stat(idFilePath); err != nil {
 		return createAndWriteUUIDFile(idFilePath)
@@ -257,7 +254,6 @@
 	}
 
 	id, err := uuid.ParseBytes(byteArray)
->>>>>>> 674f21a1
 	if err != nil {
 		return createAndWriteUUIDFile(idFilePath)
 	}
