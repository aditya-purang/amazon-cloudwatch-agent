--- conflicted
+++ resolved
@@ -48,12 +48,6 @@
 
 	vfp := filepath.Join(filepath.Dir(ex), versionFilename)
 	expectedVersion := "TEST_VERSION"
-<<<<<<< HEAD
-
-	if err = os.WriteFile(vfp, []byte(expectedVersion), 0644); err != nil {
-		t.Fatalf("failed to write version file at %v: %v", vfp, err)
-	}
-=======
 	expectedFullVersion := fmt.Sprintf("CWAgent/%s (%s; %s; %s)",
 		expectedVersion,
 		runtime.Version(),
@@ -62,7 +56,6 @@
 
 	err = os.WriteFile(vfp, []byte(expectedVersion), 0644)
 	require.NoError(t, err)
->>>>>>> 674f21a1
 	defer os.Remove(vfp)
 
 	ai := newAgentInfo()
