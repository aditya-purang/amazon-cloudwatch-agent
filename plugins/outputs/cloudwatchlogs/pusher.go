// Copyright Amazon.com, Inc. or its affiliates. All Rights Reserved.
// SPDX-License-Identifier: MIT

package cloudwatchlogs

import (
	"encoding/json"
	"fmt"
	"math/rand"
	"sort"
	"sync"
	"time"

	"github.com/aws/aws-sdk-go/aws"
	"github.com/aws/aws-sdk-go/aws/awserr"
	"github.com/aws/aws-sdk-go/service/cloudwatchlogs"
	"github.com/google/uuid"
	"github.com/influxdata/telegraf"

	"github.com/aws/amazon-cloudwatch-agent/handlers/agentinfo"
	"github.com/aws/amazon-cloudwatch-agent/logs"
	"github.com/aws/amazon-cloudwatch-agent/profiler"
	"github.com/aws/amazon-cloudwatch-agent/tool/persistentqueue"
	"github.com/aws/amazon-cloudwatch-agent/tool/persistentqueue/diskqueue"
)

const (
	reqSizeLimit         = 1024 * 1024
	reqEventsLimit       = 10000
	queuesDirectory      = "/var/agent/queues"
	maxBacklogQueueDepth = 1024 // 100 MB file with 100 KB per message in worst case (1024 = 100 MB / 100 KB)

	maxBytesPerFile = 1024 * 1024 * 1024 // 1 GB
<<<<<<< HEAD
	maxMsgSize      = 1024 * 1024        // 100 KB
=======
	maxMsgSize      = 256*1024 + 2       // 256 KB
>>>>>>> bd32bb81
	minMsgSize      = 1                  // messages should have content
	syncEvery       = 5
	syncTimeout     = time.Minute
)

var (
	seededRand = rand.New(rand.NewSource(time.Now().UnixNano()))
)

type CloudWatchLogsService interface {
	PutLogEvents(*cloudwatchlogs.PutLogEventsInput) (*cloudwatchlogs.PutLogEventsOutput, error)
	CreateLogStream(input *cloudwatchlogs.CreateLogStreamInput) (*cloudwatchlogs.CreateLogStreamOutput, error)
	CreateLogGroup(input *cloudwatchlogs.CreateLogGroupInput) (*cloudwatchlogs.CreateLogGroupOutput, error)
	PutRetentionPolicy(input *cloudwatchlogs.PutRetentionPolicyInput) (*cloudwatchlogs.PutRetentionPolicyOutput, error)
}

type pusher struct {
	Target
	Service       CloudWatchLogsService
	FlushTimeout  time.Duration
	RetryDuration time.Duration
	Log           telegraf.Logger

	events              []*cloudwatchlogs.InputLogEvent
	minT, maxT          *time.Time
	doneCallbacks       []func()
	eventsCh            chan logs.LogEvent
	nonBlockingEventsCh chan logs.LogEvent
	bufferredSize       int
	flushTimer          *time.Timer
	sequenceToken       *string
	lastValidTime       int64
	needSort            bool
	stop                <-chan struct{}
	lastSentTime        time.Time

	backlogQueue  persistentqueue.PersistentQueue
	ticker        *time.Ticker
	dequeueEvents *retryStruct

	initNonBlockingChOnce sync.Once
	startNonBlockCh       chan struct{}
	wg                    *sync.WaitGroup
	agentInfo             agentinfo.AgentInfo
}

func NewPusher(target Target, service CloudWatchLogsService, flushTimeout time.Duration, retryDuration time.Duration, logger telegraf.Logger, stop <-chan struct{}, wg *sync.WaitGroup, agentInfo agentinfo.AgentInfo) *pusher {
	marshaler := func(i interface{}) ([]byte, error) { return json.Marshal(i) }
	unmarshaler := func(bytes []byte) (interface{}, error) {
		var data retryStruct
		return data, json.Unmarshal(bytes, &data)
	}
	id := uuid.New()
	dn := fmt.Sprintf("dir_%s", id.String())
	p := &pusher{
		Target:        target,
		Service:       service,
		FlushTimeout:  flushTimeout,
		RetryDuration: retryDuration,
		Log:           logger,
		events:        make([]*cloudwatchlogs.InputLogEvent, 0, 10),
		eventsCh:      make(chan logs.LogEvent, 100),
		flushTimer:    time.NewTimer(flushTimeout),
		stop:          stop,
		backlogQueue: diskqueue.NewPersistentQueue(
			dn,
			queuesDirectory,
			maxBacklogQueueDepth,
			maxBytesPerFile,
			minMsgSize,
			maxMsgSize,
			syncEvery,
			syncTimeout,
			marshaler,
			unmarshaler,
			logger,
		),
		startNonBlockCh: make(chan struct{}),
		wg:              wg,
		agentInfo:       agentInfo,
	}
	p.putRetentionPolicy()
	p.wg.Add(1)
	p.Log.Debugf("Pusher has been created,run start()")
	go p.start()
	return p
}

func (p *pusher) AddEvent(e logs.LogEvent) {
	if !hasValidTime(e) {
		p.Log.Errorf("The log entry in (%v/%v) with timestamp (%v) comparing to the current time (%v) is out of accepted time range. Discard the log entry.", p.Group, p.Stream, e.Time(), time.Now())
		return
	}
	p.eventsCh <- e
}

func (p *pusher) AddEventNonBlocking(e logs.LogEvent) {
	if !hasValidTime(e) {
		p.Log.Errorf("The log entry in (%v/%v) with timestamp (%v) comparing to the current time (%v) is out of accepted time range. Discard the log entry.", p.Group, p.Stream, e.Time(), time.Now())
		return
	}

	p.initNonBlockingChOnce.Do(func() {
		p.nonBlockingEventsCh = make(chan logs.LogEvent, reqEventsLimit*2)
		p.startNonBlockCh <- struct{}{} // Unblock the select loop to recogonize the channel merge
	})

	// Drain the channel until new event can be added
	for {
		select {
		case p.nonBlockingEventsCh <- e:
			return
		default:
			<-p.nonBlockingEventsCh
			p.addStats("emfMetricDrop", 1)
		}
	}
}

func hasValidTime(e logs.LogEvent) bool {
	//http://docs.aws.amazon.com/goto/SdkForGoV1/logs-2014-03-28/PutLogEvents
	//* None of the log events in the batch can be more than 2 hours in the future.
	//* None of the log events in the batch can be older than 14 days or the retention period of the log group.
	if !e.Time().IsZero() {
		now := time.Now()
		dt := now.Sub(e.Time()).Hours()
		if dt > 24*14 || dt < -2 {
			return false
		}
	}
	return true
}

func (p *pusher) start() {
	defer p.wg.Done()
	//var tmpwg sync.WaitGroup
	//tmpwg.Add(1)
	ec := make(chan logs.LogEvent)
	p.Log.Debugf("ticker been created")
	p.ticker = time.NewTicker(10 * time.Second)

	// Merge events from both blocking and non-blocking channel
	go func() {
		for {
			select {
			case e := <-p.eventsCh:
				ec <- e
			case e := <-p.nonBlockingEventsCh:
				ec <- e
			case <-p.startNonBlockCh:
			case <-p.stop:
				return
			}
		}
	}()

	for {
		select {
		case <-p.ticker.C:
			p.Log.Debugf("start dequeue from disk")
			temp, err := p.dequeue()
			if err != nil {
				p.Log.Errorf("Error while dequeue log from the backlogQueue")

			} else {
				if temp != nil {
					p.dequeueEvents = temp
					p.Log.Debugf("send dequeue logEvent to cloudwatch")
<<<<<<< HEAD
					p.send()
=======
					p.sendDequeuEvent()
>>>>>>> bd32bb81
				} else {
					p.Log.Debugf("there is no logEvent in disk")
				}
			}
		case e := <-ec:
			// Start timer when first event of the batch is added (happens after a flush timer timeout)
			if len(p.events) == 0 {
				p.resetFlushTimer()
			}

			ce := p.convertEvent(e)
			et := time.Unix(*ce.Timestamp/1000, *ce.Timestamp%1000) // Cloudwatch Log Timestamp is in Millisecond

			// A batch of log events in a single request cannot span more than 24 hours.
			if (p.minT != nil && et.Sub(*p.minT) > 24*time.Hour) || (p.maxT != nil && p.maxT.Sub(et) > 24*time.Hour) {
				p.send()
			}

			size := len(*ce.Message) + eventHeaderSize
			if p.bufferredSize+size > reqSizeLimit || len(p.events) == reqEventsLimit {
				p.send()
			}

			if len(p.events) > 0 && *ce.Timestamp < *p.events[len(p.events)-1].Timestamp {
				p.needSort = true
			}

			p.events = append(p.events, ce)
			p.doneCallbacks = append(p.doneCallbacks, e.Done)
			p.bufferredSize += size
			if p.minT == nil || p.minT.After(et) {
				p.minT = &et
			}
			if p.maxT == nil || p.maxT.Before(et) {
				p.maxT = &et
			}
		case <-p.flushTimer.C:
			if time.Since(p.lastSentTime) >= p.FlushTimeout && len(p.events) > 0 {
				p.send()
			} else {
				p.resetFlushTimer()
			}
		case <-p.stop:
			if len(p.events) > 0 {
				p.send()
			}
			return
		}
	}
}

func (p *pusher) dequeue() (*retryStruct, error) {
	if p.backlogQueue.Depth() == 0 {
		return nil, nil
	}
	obj, err := p.backlogQueue.Dequeue()
	if err != nil {
		p.Log.Debugf("errors happens when dequeue from disk")
		return nil, err
	}
	input := obj.(retryStruct)
	if !input.FirstRetryTime.IsZero() {
		now := time.Now()
		dt := now.Sub(input.FirstRetryTime).Hours()
		if dt > 24*14 || dt < -2 {
			p.Log.Errorf("The log entry in (%v/%v) with timestamp (%v) comparing to the current time (%v) is out of accepted time range. Discard the log entry.", p.Group, p.Stream, input.FirstRetryTime, time.Now())
			return nil, nil
		}
	}

	return &input, nil
}

func (p *pusher) reset() {
	for i := 0; i < len(p.events); i++ {
		p.events[i] = nil
	}
	p.events = p.events[:0]
	for i := 0; i < len(p.doneCallbacks); i++ {
		p.doneCallbacks[i] = nil
	}
	p.doneCallbacks = p.doneCallbacks[:0]
	p.bufferredSize = 0
	p.needSort = false
	p.minT = nil
	p.maxT = nil
}

type retryStruct struct {
	*cloudwatchlogs.PutLogEventsInput
	FirstRetryTime time.Time `type:"firstRetryTimeStamp"`
	BufferredSize  int       `type:"buffersize"`
}

<<<<<<< HEAD
=======
func (p *pusher) sendDequeuEvent() {
	startTime := time.Now()

	var input *cloudwatchlogs.PutLogEventsInput

	//means pusher will publish logEvent dequeued from disk to destination
	p.Log.Debug("send dequeueEvents to cloudwatch")
	input = p.dequeueEvents.PutLogEventsInput
	temp := p.dequeueEvents
	p.dequeueEvents = nil
	input.SequenceToken = p.sequenceToken
	output, err := p.Service.PutLogEvents(input)
	p.agentInfo.RecordOpData(time.Since(temp.FirstRetryTime), temp.BufferredSize, err)
	if err == nil {
		if output.NextSequenceToken != nil {
			p.sequenceToken = output.NextSequenceToken
		}
		if output.RejectedLogEventsInfo != nil {
			info := output.RejectedLogEventsInfo
			if info.TooOldLogEventEndIndex != nil {
				p.Log.Warnf("%d log events for log '%s/%s' are too old", *info.TooOldLogEventEndIndex, p.Group, p.Stream)
			}
			if info.TooNewLogEventStartIndex != nil {
				p.Log.Warnf("%d log events for log '%s/%s' are too new", *info.TooNewLogEventStartIndex, p.Group, p.Stream)
			}
			if info.ExpiredLogEventEndIndex != nil {
				p.Log.Warnf("%d log events for log '%s/%s' are expired", *info.ExpiredLogEventEndIndex, p.Group, p.Stream)
			}
		}
		p.Log.Debugf("in the persistentQueue, Pusher published %v log events to group: %v stream: %v with size %v KB in %v.", len(input.LogEvents), *input.LogGroupName, *input.LogStreamName, temp.BufferredSize/1024, time.Since(startTime))
		p.addStats("rawSize", float64(temp.BufferredSize))
		p.lastSentTime = time.Now()
		return
	}
	p.Log.Debugf("errors not nil, we need tell exactly what's error")
	awsErr, ok := err.(awserr.Error)
	if !ok {
		p.Log.Errorf("Non aws error received when sending logs to %v/%v: %v. CloudWatch agent will not retry and logs will be missing!", p.Group, p.Stream, err)
		return
	}
	switch e := awsErr.(type) {
	case *cloudwatchlogs.ResourceNotFoundException:
		err := p.createLogGroupAndStream()
		if err != nil {
			p.Log.Errorf("Unable to create log stream %v/%v: %v", p.Group, p.Stream, e.Message())
			break
		}
		p.putRetentionPolicy()
	case *cloudwatchlogs.InvalidSequenceTokenException:
		if p.sequenceToken == nil {
			p.Log.Infof("First time sending logs to %v/%v since startup so sequenceToken is nil, learned new token:(%v): %v", p.Group, p.Stream, e.ExpectedSequenceToken, e.Message())
		} else {
			p.Log.Warnf("Invalid SequenceToken used (%v) while sending logs to %v/%v, will use new token and retry: %v", p.sequenceToken, p.Group, p.Stream, e.Message())
		}
		if e.ExpectedSequenceToken == nil {
			p.Log.Errorf("Failed to find sequence token from aws response while sending logs to %v/%v: %v", p.Group, p.Stream, e.Message())
		}
		p.sequenceToken = e.ExpectedSequenceToken
	case *cloudwatchlogs.InvalidParameterException,
		*cloudwatchlogs.DataAlreadyAcceptedException:
		p.Log.Errorf("%v, will not retry the request", e)
		p.reset()
		return

	default:
		p.Log.Errorf("Aws error received when sending logs to %v/%v: %v", p.Group, p.Stream, awsErr)
	}
	p.Log.Debugf("this logEvent will be enqueue again")
	p.wg.Add(1)
	go func() {
		defer p.wg.Done()
		p.Log.Debugf("start to enqueue again")
		err := p.backlogQueue.Enqueue(*temp)
		if err != nil {
			p.Log.Debugf("enqueue errors:%v", err)
		}
	}()
	p.reset()
	return

}

>>>>>>> bd32bb81
func (p *pusher) send() {
	startTime := time.Now()
	defer p.resetFlushTimer() // Reset the flush timer after sending the request

	var input *cloudwatchlogs.PutLogEventsInput

	if p.dequeueEvents != nil {
		//var input *retryStruct
		p.Log.Debug("send dequeueEvents to cloudwatch")
		input = p.dequeueEvents.PutLogEventsInput
		temp := p.dequeueEvents
		p.dequeueEvents = nil
		input.SequenceToken = p.sequenceToken
		//opStartTime := time.Now()
		//p.Log.Debug("log group is %v / %v", *input.LogGroupName, *input.LogStreamName)
		output, err := p.Service.PutLogEvents(input)
		p.agentInfo.RecordOpData(time.Since(temp.FirstRetryTime), temp.BufferredSize, err)
		if err == nil {
			if output.NextSequenceToken != nil {
				p.sequenceToken = output.NextSequenceToken
			}
			if output.RejectedLogEventsInfo != nil {
				info := output.RejectedLogEventsInfo
				if info.TooOldLogEventEndIndex != nil {
					p.Log.Warnf("%d log events for log '%s/%s' are too old", *info.TooOldLogEventEndIndex, p.Group, p.Stream)
				}
				if info.TooNewLogEventStartIndex != nil {
					p.Log.Warnf("%d log events for log '%s/%s' are too new", *info.TooNewLogEventStartIndex, p.Group, p.Stream)
				}
				if info.ExpiredLogEventEndIndex != nil {
					p.Log.Warnf("%d log events for log '%s/%s' are expired", *info.ExpiredLogEventEndIndex, p.Group, p.Stream)
				}
			}
			p.Log.Debugf("in the persistentQueue Pusher published %v log events to group: %v stream: %v with size %v KB in %v.", len(input.LogEvents), *input.LogGroupName, *input.LogStreamName, temp.BufferredSize/1024, time.Since(startTime))
			p.addStats("rawSize", float64(temp.BufferredSize))
			return
		}
		p.Log.Debugf("errors not nil, we need tell exactly what's error")
		awsErr, ok := err.(awserr.Error)
		if !ok {
			p.Log.Errorf("Non aws error received when sending logs to %v/%v: %v. CloudWatch agent will not retry and logs will be missing!", p.Group, p.Stream, err)
			// Messages will be discarded but done callbacks not called
			p.reset()
			return
		}
		switch e := awsErr.(type) {
		case *cloudwatchlogs.ResourceNotFoundException:
			err := p.createLogGroupAndStream()
			if err != nil {
				p.Log.Errorf("Unable to create log stream %v/%v: %v", p.Group, p.Stream, e.Message())
				break
			}
			p.putRetentionPolicy()
		case *cloudwatchlogs.InvalidSequenceTokenException:
			if p.sequenceToken == nil {
				p.Log.Infof("First time sending logs to %v/%v since startup so sequenceToken is nil, learned new token:(%v): %v", p.Group, p.Stream, e.ExpectedSequenceToken, e.Message())
			} else {
				p.Log.Warnf("Invalid SequenceToken used (%v) while sending logs to %v/%v, will use new token and retry: %v", p.sequenceToken, p.Group, p.Stream, e.Message())
			}
			if e.ExpectedSequenceToken == nil {
				p.Log.Errorf("Failed to find sequence token from aws response while sending logs to %v/%v: %v", p.Group, p.Stream, e.Message())
			}
			p.sequenceToken = e.ExpectedSequenceToken
		case *cloudwatchlogs.InvalidParameterException,
			*cloudwatchlogs.DataAlreadyAcceptedException:
			p.Log.Errorf("%v, will not retry the request", e)
			p.reset()
			return

		default:
			p.Log.Errorf("Aws error received when sending logs to %v/%v: %v", p.Group, p.Stream, awsErr)
		}
		p.Log.Debugf("ready to enqueue again")
		p.wg.Add(1)
		go func() {
			defer p.wg.Done()
			p.Log.Debugf("start to enqueue")
			err := p.backlogQueue.Enqueue(*temp)
			if err != nil {
				p.Log.Debugf("enqueue errors:%v", err)
			}
		}()
		for i := len(p.doneCallbacks) - 1; i >= 0; i-- {
			done := p.doneCallbacks[i]
			done()
		}
		//p.addStats("rawSize", float64(temp.BufferredSize))
		p.reset()
		return
	}

	if p.needSort {
		sort.Stable(ByTimestamp(p.events))
	}

	input = &cloudwatchlogs.PutLogEventsInput{
		LogEvents:     p.events,
		LogGroupName:  &p.Group,
		LogStreamName: &p.Stream,
		SequenceToken: p.sequenceToken,
	}

	retryCount := 0
	for {
		input.SequenceToken = p.sequenceToken
		opStartTime := time.Now()
		output, err := p.Service.PutLogEvents(input)
		p.agentInfo.RecordOpData(time.Since(opStartTime), p.bufferredSize, err)
		if err == nil {
			if output.NextSequenceToken != nil {
				p.sequenceToken = output.NextSequenceToken
			}
			if output.RejectedLogEventsInfo != nil {
				info := output.RejectedLogEventsInfo
				if info.TooOldLogEventEndIndex != nil {
					p.Log.Warnf("%d log events for log '%s/%s' are too old", *info.TooOldLogEventEndIndex, p.Group, p.Stream)
				}
				if info.TooNewLogEventStartIndex != nil {
					p.Log.Warnf("%d log events for log '%s/%s' are too new", *info.TooNewLogEventStartIndex, p.Group, p.Stream)
				}
				if info.ExpiredLogEventEndIndex != nil {
					p.Log.Warnf("%d log events for log '%s/%s' are expired", *info.ExpiredLogEventEndIndex, p.Group, p.Stream)
				}
			}
			for i := len(p.doneCallbacks) - 1; i >= 0; i-- {
				done := p.doneCallbacks[i]
				done()
			}

			p.Log.Debugf("Pusher published %v log events to group: %v stream: %v with size %v KB in %v.", len(p.events), p.Group, p.Stream, p.bufferredSize/1024, time.Since(startTime))
			p.addStats("rawSize", float64(p.bufferredSize))

			p.reset()
			p.lastSentTime = time.Now()

			return
		}

		p.Log.Debugf("errors not nil, we need tell exactly what's error")
		awsErr, ok := err.(awserr.Error)
		if !ok {
			p.Log.Errorf("Non aws error received when sending logs to %v/%v: %v. CloudWatch agent will not retry and logs will be missing!", p.Group, p.Stream, err)
			// Messages will be discarded but done callbacks not called
			p.reset()
			return
		}

		switch e := awsErr.(type) {
		case *cloudwatchlogs.ResourceNotFoundException:
			err := p.createLogGroupAndStream()
			if err != nil {
				p.Log.Errorf("Unable to create log stream %v/%v: %v", p.Group, p.Stream, e.Message())
				break
			}
			p.putRetentionPolicy()
		case *cloudwatchlogs.InvalidSequenceTokenException:
			if p.sequenceToken == nil {
				p.Log.Infof("First time sending logs to %v/%v since startup so sequenceToken is nil, learned new token:(%v): %v", p.Group, p.Stream, e.ExpectedSequenceToken, e.Message())
			} else {
				p.Log.Warnf("Invalid SequenceToken used (%v) while sending logs to %v/%v, will use new token and retry: %v", p.sequenceToken, p.Group, p.Stream, e.Message())
			}
			if e.ExpectedSequenceToken == nil {
				p.Log.Errorf("Failed to find sequence token from aws response while sending logs to %v/%v: %v", p.Group, p.Stream, e.Message())
			}
			p.sequenceToken = e.ExpectedSequenceToken
		case *cloudwatchlogs.InvalidParameterException,
			*cloudwatchlogs.DataAlreadyAcceptedException:
			p.Log.Errorf("%v, will not retry the request", e)
			p.reset()
			return
		default:
			p.Log.Errorf("Aws error received when sending logs to %v/%v: %v", p.Group, p.Stream, awsErr)
		}

		p.Log.Debugf("retry error detected, start retry")

		if retryCount >= 1 {
			p.Log.Debugf("ready to enqueue")
			retryinput := retryStruct{}
			retryinput.PutLogEventsInput = Clone(input)
			retryinput.FirstRetryTime = startTime
			retryinput.BufferredSize = p.bufferredSize
			p.wg.Add(1)
			go func() {
				defer p.wg.Done()
				p.Log.Debugf("start to enqueue")
				err := p.backlogQueue.Enqueue(retryinput)
				if err != nil {
					p.Log.Debugf("enqueue errors:%v", err)
				}
			}()
			for i := len(p.doneCallbacks) - 1; i >= 0; i-- {
				done := p.doneCallbacks[i]
				done()
			}
<<<<<<< HEAD
			//p.addStats("rawSize", float64(p.bufferredSize))
=======
>>>>>>> bd32bb81
			p.reset()
			return
		}
		p.Log.Debugf("retry happens")

		wait := retryWait(retryCount)
		if time.Since(startTime)+wait > p.RetryDuration {
			p.Log.Errorf("All %v retries to %v/%v failed for PutLogEvents, request dropped.", retryCount, p.Group, p.Stream)
			p.reset()
			return
		}

		p.Log.Warnf("Retried %v time, going to sleep %v before retrying.", retryCount, wait)

		select {
		case <-p.stop:
			p.Log.Errorf("Stop requested after %v retries to %v/%v failed for PutLogEvents, request dropped.", retryCount, p.Group, p.Stream)
			p.reset()
			return
		case <-time.After(wait):
		}

		retryCount++

	}

}
func Clone(input *cloudwatchlogs.PutLogEventsInput) *cloudwatchlogs.PutLogEventsInput {
	clone := cloudwatchlogs.PutLogEventsInput{
		LogEvents:     make([]*cloudwatchlogs.InputLogEvent, len(input.LogEvents)),
		LogGroupName:  input.LogGroupName,
		LogStreamName: input.LogStreamName,
		SequenceToken: input.SequenceToken,
	}
	for i, p := range input.LogEvents {
		if p == nil {
			continue
		}
		clone.LogEvents[i] = p
	}
	return &clone

}

func retryWait(n int) time.Duration {
	const base = 200 * time.Millisecond
	// Max wait time is 1 minute (jittered)
	d := 1 * time.Minute
	if n < 5 {
		d = base * time.Duration(1<<int64(n))
	}
	return time.Duration(seededRand.Int63n(int64(d/2)) + int64(d/2))
}

func (p *pusher) createLogGroupAndStream() error {
	_, err := p.Service.CreateLogStream(&cloudwatchlogs.CreateLogStreamInput{
		LogGroupName:  &p.Group,
		LogStreamName: &p.Stream,
	})

	if err == nil {
		p.Log.Debugf("successfully created log stream %v", p.Stream)
		return nil
	}

	p.Log.Debugf("creating stream fail due to : %v", err)
	if awsErr, ok := err.(awserr.Error); ok && awsErr.Code() == cloudwatchlogs.ErrCodeResourceNotFoundException {
		_, err = p.Service.CreateLogGroup(&cloudwatchlogs.CreateLogGroupInput{
			LogGroupName: &p.Group,
		})

		// attempt to create stream again if group created successfully.
		if err == nil {
			p.Log.Debugf("successfully created log group %v. Retrying log stream %v", p.Group, p.Stream)
			_, err = p.Service.CreateLogStream(&cloudwatchlogs.CreateLogStreamInput{
				LogGroupName:  &p.Group,
				LogStreamName: &p.Stream,
			})

			if err == nil {
				p.Log.Debugf("successfully created log stream %v", p.Stream)
			}
		} else {
			p.Log.Debugf("creating group fail due to : %v", err)
		}

	}

	if awsErr, ok := err.(awserr.Error); ok && awsErr.Code() == cloudwatchlogs.ErrCodeResourceAlreadyExistsException {
		p.Log.Debugf("Resource was already created. %v\n", err)
		return nil // if the log group or log stream already exist, this is not worth returning an error for
	}

	return err
}

func (p *pusher) putRetentionPolicy() {
	if p.Retention > 0 {
		i := aws.Int64(int64(p.Retention))
		putRetentionInput := &cloudwatchlogs.PutRetentionPolicyInput{
			LogGroupName:    &p.Group,
			RetentionInDays: i,
		}
		_, err := p.Service.PutRetentionPolicy(putRetentionInput)
		if err != nil {
			// since this gets called both before we start pushing logs, and after we first attempt
			// to push a log to a non-existent log group, we don't want to dirty the log with an error
			// if the error is that the log group doesn't exist (yet).
			if awsErr, ok := err.(awserr.Error); ok && awsErr.Code() == cloudwatchlogs.ErrCodeResourceNotFoundException {
				p.Log.Debugf("Log group %v not created yet: %v", p.Group, err)
			} else {
				p.Log.Errorf("Unable to put retention policy for log group %v: %v ", p.Group, err)
			}
		} else {
			p.Log.Debugf("successfully updated log retention policy for log group %v", p.Group)
		}
	}
}

func (p *pusher) resetFlushTimer() {
	p.flushTimer.Stop()
	p.flushTimer.Reset(p.FlushTimeout)
}

func (p *pusher) convertEvent(e logs.LogEvent) *cloudwatchlogs.InputLogEvent {
	message := e.Message()

	if len(message) > msgSizeLimit {
		message = message[:msgSizeLimit-len(truncatedSuffix)] + truncatedSuffix
	}
	var t int64
	if e.Time().IsZero() {
		if p.lastValidTime != 0 {
			// Where there has been a valid time before, assume most log events would have
			// a valid timestamp and use the last valid timestamp for new entries that does
			// not have a timestamp.
			t = p.lastValidTime
		} else {
			t = time.Now().UnixNano() / 1000000
		}
	} else {
		t = e.Time().UnixNano() / 1000000
		p.lastValidTime = t
	}
	return &cloudwatchlogs.InputLogEvent{
		Message:   &message,
		Timestamp: &t,
	}
}

func (p *pusher) addStats(statsName string, value float64) {
	statsKey := []string{"cloudwatchlogs", p.Group, statsName}
	profiler.Profiler.AddStats(statsKey, value)
}

type ByTimestamp []*cloudwatchlogs.InputLogEvent

func (inputLogEvents ByTimestamp) Len() int {
	return len(inputLogEvents)
}

func (inputLogEvents ByTimestamp) Swap(i, j int) {
	inputLogEvents[i], inputLogEvents[j] = inputLogEvents[j], inputLogEvents[i]
}

func (inputLogEvents ByTimestamp) Less(i, j int) bool {
	return *inputLogEvents[i].Timestamp < *inputLogEvents[j].Timestamp
}<|MERGE_RESOLUTION|>--- conflicted
+++ resolved
@@ -31,11 +31,7 @@
 	maxBacklogQueueDepth = 1024 // 100 MB file with 100 KB per message in worst case (1024 = 100 MB / 100 KB)
 
 	maxBytesPerFile = 1024 * 1024 * 1024 // 1 GB
-<<<<<<< HEAD
-	maxMsgSize      = 1024 * 1024        // 100 KB
-=======
 	maxMsgSize      = 256*1024 + 2       // 256 KB
->>>>>>> bd32bb81
 	minMsgSize      = 1                  // messages should have content
 	syncEvery       = 5
 	syncTimeout     = time.Minute
@@ -204,11 +200,7 @@
 				if temp != nil {
 					p.dequeueEvents = temp
 					p.Log.Debugf("send dequeue logEvent to cloudwatch")
-<<<<<<< HEAD
-					p.send()
-=======
 					p.sendDequeuEvent()
->>>>>>> bd32bb81
 				} else {
 					p.Log.Debugf("there is no logEvent in disk")
 				}
@@ -303,8 +295,6 @@
 	BufferredSize  int       `type:"buffersize"`
 }
 
-<<<<<<< HEAD
-=======
 func (p *pusher) sendDequeuEvent() {
 	startTime := time.Now()
 
@@ -387,108 +377,20 @@
 
 }
 
->>>>>>> bd32bb81
 func (p *pusher) send() {
-	startTime := time.Now()
 	defer p.resetFlushTimer() // Reset the flush timer after sending the request
-
-	var input *cloudwatchlogs.PutLogEventsInput
-
-	if p.dequeueEvents != nil {
-		//var input *retryStruct
-		p.Log.Debug("send dequeueEvents to cloudwatch")
-		input = p.dequeueEvents.PutLogEventsInput
-		temp := p.dequeueEvents
-		p.dequeueEvents = nil
-		input.SequenceToken = p.sequenceToken
-		//opStartTime := time.Now()
-		//p.Log.Debug("log group is %v / %v", *input.LogGroupName, *input.LogStreamName)
-		output, err := p.Service.PutLogEvents(input)
-		p.agentInfo.RecordOpData(time.Since(temp.FirstRetryTime), temp.BufferredSize, err)
-		if err == nil {
-			if output.NextSequenceToken != nil {
-				p.sequenceToken = output.NextSequenceToken
-			}
-			if output.RejectedLogEventsInfo != nil {
-				info := output.RejectedLogEventsInfo
-				if info.TooOldLogEventEndIndex != nil {
-					p.Log.Warnf("%d log events for log '%s/%s' are too old", *info.TooOldLogEventEndIndex, p.Group, p.Stream)
-				}
-				if info.TooNewLogEventStartIndex != nil {
-					p.Log.Warnf("%d log events for log '%s/%s' are too new", *info.TooNewLogEventStartIndex, p.Group, p.Stream)
-				}
-				if info.ExpiredLogEventEndIndex != nil {
-					p.Log.Warnf("%d log events for log '%s/%s' are expired", *info.ExpiredLogEventEndIndex, p.Group, p.Stream)
-				}
-			}
-			p.Log.Debugf("in the persistentQueue Pusher published %v log events to group: %v stream: %v with size %v KB in %v.", len(input.LogEvents), *input.LogGroupName, *input.LogStreamName, temp.BufferredSize/1024, time.Since(startTime))
-			p.addStats("rawSize", float64(temp.BufferredSize))
-			return
-		}
-		p.Log.Debugf("errors not nil, we need tell exactly what's error")
-		awsErr, ok := err.(awserr.Error)
-		if !ok {
-			p.Log.Errorf("Non aws error received when sending logs to %v/%v: %v. CloudWatch agent will not retry and logs will be missing!", p.Group, p.Stream, err)
-			// Messages will be discarded but done callbacks not called
-			p.reset()
-			return
-		}
-		switch e := awsErr.(type) {
-		case *cloudwatchlogs.ResourceNotFoundException:
-			err := p.createLogGroupAndStream()
-			if err != nil {
-				p.Log.Errorf("Unable to create log stream %v/%v: %v", p.Group, p.Stream, e.Message())
-				break
-			}
-			p.putRetentionPolicy()
-		case *cloudwatchlogs.InvalidSequenceTokenException:
-			if p.sequenceToken == nil {
-				p.Log.Infof("First time sending logs to %v/%v since startup so sequenceToken is nil, learned new token:(%v): %v", p.Group, p.Stream, e.ExpectedSequenceToken, e.Message())
-			} else {
-				p.Log.Warnf("Invalid SequenceToken used (%v) while sending logs to %v/%v, will use new token and retry: %v", p.sequenceToken, p.Group, p.Stream, e.Message())
-			}
-			if e.ExpectedSequenceToken == nil {
-				p.Log.Errorf("Failed to find sequence token from aws response while sending logs to %v/%v: %v", p.Group, p.Stream, e.Message())
-			}
-			p.sequenceToken = e.ExpectedSequenceToken
-		case *cloudwatchlogs.InvalidParameterException,
-			*cloudwatchlogs.DataAlreadyAcceptedException:
-			p.Log.Errorf("%v, will not retry the request", e)
-			p.reset()
-			return
-
-		default:
-			p.Log.Errorf("Aws error received when sending logs to %v/%v: %v", p.Group, p.Stream, awsErr)
-		}
-		p.Log.Debugf("ready to enqueue again")
-		p.wg.Add(1)
-		go func() {
-			defer p.wg.Done()
-			p.Log.Debugf("start to enqueue")
-			err := p.backlogQueue.Enqueue(*temp)
-			if err != nil {
-				p.Log.Debugf("enqueue errors:%v", err)
-			}
-		}()
-		for i := len(p.doneCallbacks) - 1; i >= 0; i-- {
-			done := p.doneCallbacks[i]
-			done()
-		}
-		//p.addStats("rawSize", float64(temp.BufferredSize))
-		p.reset()
-		return
-	}
-
 	if p.needSort {
 		sort.Stable(ByTimestamp(p.events))
 	}
 
-	input = &cloudwatchlogs.PutLogEventsInput{
+	input := &cloudwatchlogs.PutLogEventsInput{
 		LogEvents:     p.events,
 		LogGroupName:  &p.Group,
 		LogStreamName: &p.Stream,
 		SequenceToken: p.sequenceToken,
 	}
+
+	startTime := time.Now()
 
 	retryCount := 0
 	for {
@@ -583,10 +485,6 @@
 				done := p.doneCallbacks[i]
 				done()
 			}
-<<<<<<< HEAD
-			//p.addStats("rawSize", float64(p.bufferredSize))
-=======
->>>>>>> bd32bb81
 			p.reset()
 			return
 		}
