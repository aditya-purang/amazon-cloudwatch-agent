// Copyright Amazon.com, Inc. or its affiliates. All Rights Reserved.
// SPDX-License-Identifier: MIT

// The following code is based on Prometheus project https://github.com/prometheus/prometheus/blob/master/cmd/prometheus/main.go
// and we did modification to remove the logic related to flag handling, Rule manager, TSDB, Web handler, and Notifier.

// Copyright 2015 The Prometheus Authors
// Licensed under the Apache License, Version 2.0 (the "License");
// you may not use this file except in compliance with the License.
// You may obtain a copy of the License at
//
// http://www.apache.org/licenses/LICENSE-2.0
//
// Unless required by applicable law or agreed to in writing, software
// distributed under the License is distributed on an "AS IS" BASIS,
// WITHOUT WARRANTIES OR CONDITIONS OF ANY KIND, either express or implied.
// See the License for the specific language governing permissions and
// limitations under the License.

package prometheus

import (
	"context"
	"os"
	"os/signal"
	"runtime"
	"sync"
	"syscall"

	"github.com/go-kit/log"
	"github.com/go-kit/log/level"
	"github.com/oklog/run"
	"github.com/pkg/errors"
	"github.com/prometheus/client_golang/prometheus"
	"github.com/prometheus/common/model"
	"github.com/prometheus/common/promlog"
	"github.com/prometheus/common/version"
	"github.com/prometheus/prometheus/config"
	"github.com/prometheus/prometheus/discovery"
	_ "github.com/prometheus/prometheus/discovery/install"
	"github.com/prometheus/prometheus/model/relabel"
	"github.com/prometheus/prometheus/scrape"
	"github.com/prometheus/prometheus/storage"
	promRuntime "github.com/prometheus/prometheus/util/runtime"
	"k8s.io/klog/v2"
	"k8s.io/klog/v2/klogr"
)

var (
	configSuccess = prometheus.NewGauge(prometheus.GaugeOpts{
		Name: "prometheus_config_last_reload_successful",
		Help: "Whether the last configuration reload attempt was successful.",
	})
	configSuccessTime = prometheus.NewGauge(prometheus.GaugeOpts{
		Name: "prometheus_config_last_reload_success_timestamp_seconds",
		Help: "Timestamp of the last successful configuration reload.",
	})
)

var (
	// Save name before re-label since customers can relabel the prometheus metric name
	// https://github.com/aws/amazon-cloudwatch-agent/issues/190
	// and we would not able to get the metric type for the metric
	// and result in dropping the metrics if it is unknown
<<<<<<< HEAD
	// https://github.com/aws/amazon-cloudwatch-agent/blob/main/plugins/inputs/prometheus_scraper/metrics_filter.go#L23
=======
>>>>>>> e2ef9151
	metricNameRelabelConfigs = []*relabel.Config{
		{
			Action:       relabel.Replace,
			Regex:        relabel.MustNewRegexp("(.*)"),
			Replacement:  "$1",
			TargetLabel:  savedScrapeNameLabel,
			SourceLabels: model.LabelNames{"__name__"},
		},
	}
)

func init() {
	prometheus.MustRegister(version.NewCollector("prometheus"))
}

func Start(configFilePath string, receiver storage.Appendable, shutDownChan chan interface{}, wg *sync.WaitGroup, mth *metricsTypeHandler) {
	logLevel := &promlog.AllowedLevel{}
	logLevel.Set("info")

	if os.Getenv("DEBUG") != "" {
		runtime.SetBlockProfileRate(20)
		runtime.SetMutexProfileFraction(20)
		logLevel.Set("debug")
	}
	logFormat := &promlog.AllowedFormat{}
	_ = logFormat.Set("logfmt")

	cfg := struct {
		configFile    string
		promlogConfig promlog.Config
	}{
		promlogConfig: promlog.Config{Level: logLevel, Format: logFormat},
	}

	cfg.configFile = configFilePath

	logger := promlog.New(&cfg.promlogConfig)
	//stdlog.SetOutput(log.NewStdlibAdapter(logger))
	//stdlog.Println("redirect std log")

	klog.SetLogger(klogr.New().WithName("k8s_client_runtime").V(6))

	level.Info(logger).Log("msg", "Starting Prometheus", "version", version.Info())
	level.Info(logger).Log("build_context", version.BuildContext())
	level.Info(logger).Log("host_details", promRuntime.Uname())
	level.Info(logger).Log("fd_limits", promRuntime.FdLimits())
	level.Info(logger).Log("vm_limits", promRuntime.VMLimits())

	var (
		ctxScrape, cancelScrape = context.WithCancel(context.Background())
		discoveryManagerScrape  = discovery.NewManager(ctxScrape, log.With(logger, "component", "discovery manager scrape"), discovery.Name("scrape"))
		scrapeManager           = scrape.NewManager(&scrape.Options{}, log.With(logger, "component", "scrape manager"), receiver)
	)
	mth.SetScrapeManager(scrapeManager)

	var reloaders = []func(cfg *config.Config) error{
		// The Scrape and notifier managers need to reload before the Discovery manager as
		// they need to read the most updated config when receiving the new targets list.
		scrapeManager.ApplyConfig,
		func(cfg *config.Config) error {
			c := make(map[string]discovery.Configs)
			for _, v := range cfg.ScrapeConfigs {
				c[v.JobName] = v.ServiceDiscoveryConfigs
			}
			return discoveryManagerScrape.ApplyConfig(c)
		},
	}

	prometheus.MustRegister(configSuccess)
	prometheus.MustRegister(configSuccessTime)

	// sync.Once is used to make sure we can close the channel at different execution stages(SIGTERM or when the config is loaded).
	type closeOnce struct {
		C     chan struct{}
		once  sync.Once
		Close func()
	}
	// Wait until the server is ready to handle reloading.
	reloadReady := &closeOnce{
		C: make(chan struct{}),
	}
	reloadReady.Close = func() {
		reloadReady.once.Do(func() {
			close(reloadReady.C)
		})
	}

	var g run.Group
	{
		// Termination handler.
		cancel := make(chan struct{})
		g.Add(
			func() error {
				// Don't forget to release the reloadReady channel so that waiting blocks can exit normally.
				select {
				case <-shutDownChan:
					level.Warn(logger).Log("msg", "Received ShutDown, exiting gracefully...")
					reloadReady.Close()

				case <-cancel:
					reloadReady.Close()
					break
				}
				return nil
			},
			func(err error) {
				close(cancel)
			},
		)
	}
	{
		// Scrape discovery manager.
		g.Add(
			func() error {
				err := discoveryManagerScrape.Run()
				level.Info(logger).Log("msg", "Scrape discovery manager stopped")
				return err
			},
			func(err error) {
				level.Info(logger).Log("msg", "Stopping scrape discovery manager...")
				cancelScrape()
			},
		)
	}
	{
		// Scrape manager.
		g.Add(
			func() error {
				// When the scrape manager receives a new targets list
				// it needs to read a valid config for each job.
				// It depends on the config being in sync with the discovery manager so
				// we wait until the config is fully loaded.
				<-reloadReady.C

				level.Info(logger).Log("msg", "start discovery")
				err := scrapeManager.Run(discoveryManagerScrape.SyncCh())
				level.Info(logger).Log("msg", "Scrape manager stopped")
				return err
			},
			func(err error) {
				// Scrape manager needs to be stopped before closing the local TSDB
				// so that it doesn't try to write samples to a closed storage.
				level.Info(logger).Log("msg", "Stopping scrape manager...")
				scrapeManager.Stop()
			},
		)
	}
	{
		// Reload handler.

		// Make sure that sighup handler is registered with a redirect to the channel before the potentially
		// long and synchronous tsdb init.
		hup := make(chan os.Signal, 1)
		signal.Notify(hup, syscall.SIGHUP)
		cancel := make(chan struct{})
		g.Add(
			func() error {
				<-reloadReady.C

				for {
					select {
					case <-hup:
						if err := reloadConfig(cfg.configFile, logger, reloaders...); err != nil {
							level.Error(logger).Log("msg", "Error reloading config", "err", err)
						}

					case <-cancel:
						return nil
					}
				}

			},
			func(err error) {
				// Wait for any in-progress reloads to complete to avoid
				// reloading things after they have been shutdown.
				cancel <- struct{}{}
			},
		)
	}
	{
		// Initial configuration loading.
		cancel := make(chan struct{})
		g.Add(
			func() error {
				select {
				// In case a shutdown is initiated before the dbOpen is released
				case <-cancel:
					reloadReady.Close()
					return nil

				default:
				}

				level.Info(logger).Log("msg", "handling config file")
				if err := reloadConfig(cfg.configFile, logger, reloaders...); err != nil {
					return errors.Wrapf(err, "error loading config from %q", cfg.configFile)
				}
				level.Info(logger).Log("msg", "finish handling config file")

				reloadReady.Close()
				<-cancel
				return nil
			},
			func(err error) {
				close(cancel)
			},
		)
	}

	if err := g.Run(); err != nil {
		level.Error(logger).Log("err", err)
	}
	level.Info(logger).Log("msg", "See you next time!")
	wg.Done()
}

const (
	savedScrapeJobLabel      = "cwagent_saved_scrape_job"
	savedScrapeInstanceLabel = "cwagent_saved_scrape_instance"
	savedScrapeNameLabel     = "cwagent_saved_scrape_name" // just arbitrary name that end user won't override in relabel config
)

func reloadConfig(filename string, logger log.Logger, rls ...func(*config.Config) error) (err error) {
	level.Info(logger).Log("msg", "Loading configuration file", "filename", filename)
	content, _ := os.ReadFile(filename)
	text := string(content)
	level.Debug(logger).Log("msg", "Prometheus configuration file", "value", text)

	defer func() {
		if err == nil {
			configSuccess.Set(1)
			configSuccessTime.SetToCurrentTime()
		} else {
			configSuccess.Set(0)
		}
	}()

	conf, err := config.LoadFile(filename, false, false, logger)
	if err != nil {
		return errors.Wrapf(err, "couldn't load configuration (--config.file=%q)", filename)
	}

	// For saving name before relabel
	// - __name__ https://github.com/aws/amazon-cloudwatch-agent/issues/190
	// - job and instance https://github.com/aws/amazon-cloudwatch-agent/issues/193
	for _, sc := range conf.ScrapeConfigs {
		relabelConfigs := []*relabel.Config{
			// job
			{
				Action:       relabel.Replace,
				Regex:        relabel.MustNewRegexp(".*"), // __address__ is always there, so we will find a match for every job
				Replacement:  sc.JobName,                  // value is hard coded job name
				SourceLabels: model.LabelNames{"__address__"},
				TargetLabel:  savedScrapeJobLabel, // creates a new magic label
			},
			// instance
			{
				Action:       relabel.Replace,
				Regex:        relabel.MustNewRegexp("(.*)"),
				Replacement:  "$1", // value is actual __address__, i.e. instance if you don't relabel it.
				SourceLabels: model.LabelNames{"__address__"},
				TargetLabel:  savedScrapeInstanceLabel, // creates a new magic label
			},
		}

		level.Info(logger).Log("msg", "Add extra relabel_configs and metric_relabel_configs to save job, instance and __name__ before user relabel")

		sc.RelabelConfigs = append(relabelConfigs, sc.RelabelConfigs...)
		sc.MetricRelabelConfigs = append(metricNameRelabelConfigs, sc.MetricRelabelConfigs...)

	}

	failed := false
	for _, rl := range rls {
		if err := rl(conf); err != nil {
			level.Error(logger).Log("msg", "Failed to apply configuration", "err", err)
			failed = true
		}
	}
	if failed {
		return errors.Errorf("one or more errors occurred while applying the new configuration (--config.file=%q)", filename)
	}

	level.Info(logger).Log("msg", "Completed loading of configuration file", "filename", filename)
	return nil
}<|MERGE_RESOLUTION|>--- conflicted
+++ resolved
@@ -62,10 +62,6 @@
 	// https://github.com/aws/amazon-cloudwatch-agent/issues/190
 	// and we would not able to get the metric type for the metric
 	// and result in dropping the metrics if it is unknown
-<<<<<<< HEAD
-	// https://github.com/aws/amazon-cloudwatch-agent/blob/main/plugins/inputs/prometheus_scraper/metrics_filter.go#L23
-=======
->>>>>>> e2ef9151
 	metricNameRelabelConfigs = []*relabel.Config{
 		{
 			Action:       relabel.Replace,
