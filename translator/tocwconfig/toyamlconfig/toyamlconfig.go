// Copyright Amazon.com, Inc. or its affiliates. All Rights Reserved.
// SPDX-License-Identifier: MIT

package toyamlconfig

import (
	"bytes"
	"github.com/aws/private-amazon-cloudwatch-agent-staging/translator/tocwconfig/toyamlconfig/encoder"
	"github.com/aws/private-amazon-cloudwatch-agent-staging/translator/tocwconfig/toyamlconfig/encoder/mapstructure"
	"github.com/aws/private-amazon-cloudwatch-agent-staging/translator/tocwconfig/toyamlconfig/otelnative"
	"github.com/aws/private-amazon-cloudwatch-agent-staging/translator/tocwconfig/toyamlconfig/otelnative/translate"
	"github.com/aws/private-amazon-cloudwatch-agent-staging/translator/util"
	"go.opentelemetry.io/collector/config"
	"go.opentelemetry.io/collector/service"
	"gopkg.in/yaml.v3"
	"log"
)

const (
	receiversKeyName  = "receivers"
	processorsKeyName = "processors"
	exportersKeyName  = "exporters"
	serviceKeyName    = "service"
	pipelinesKeyName  = "pipelines"
	metricsKeyName    = "metrics"
	inputsKeyName     = "inputs"
	outputsKeyName    = "outputs"
)

<<<<<<< HEAD
var (
	otelNativeTranslators = []otelnative.Translator{
		translate.AwsContainerInsightReceiver{},
	}
=======
const (
	receiversKeyName = "receivers"
	exportersKeyName = "exporters"
	serviceKeyName   = "service"
	pipelinesKeyName = "pipelines"
	metricsKeyName   = "metrics"
	telegrafPrefix   = "telegraf_"
>>>>>>> 4d538aec
)

func ToYamlConfig(val interface{}) (string, interface{}) {
	inputs := extractFromConfig(val, inputsKeyName)
	procs := extractFromConfig(val, processorsKeyName)
	outputs := extractFromConfig(val, outputsKeyName)

	nativeReceivers := make(map[string]interface{})
	nativeProcessors := make(map[string]interface{})
	nativeExporters := make(map[string]interface{})
	for _, t := range otelNativeTranslators {
		if t.RequiresTranslation(inputs, procs, outputs) {
			receivers := t.Receivers(util.CopyMap(inputs), util.CopyMap(procs), util.CopyMap(outputs))
			processors := t.Processors(util.CopyMap(inputs), util.CopyMap(procs), util.CopyMap(outputs))
			exporters := t.Exporters(util.CopyMap(inputs), util.CopyMap(procs), util.CopyMap(outputs))

			nativeReceivers = util.MergeMaps(nativeReceivers, receivers)
			nativeProcessors = util.MergeMaps(nativeProcessors, processors)
			nativeExporters = util.MergeMaps(nativeExporters, exporters)
		}
	}

	cfg := make(map[string]interface{})
	enc := mapstructure.NewEncoder()
	rec := encodeReceivers(inputs, nativeReceivers, &cfg, enc)
	proc := encodeProcessors(procs, nativeProcessors, &cfg, enc)
	ex := encodeExporters(outputs, nativeExporters, &cfg, enc)
	encodeService(rec, proc, ex, &cfg, enc)

	var buffer bytes.Buffer
	yamlEncoder := yaml.NewEncoder(&buffer)

	err := yamlEncoder.Encode(cfg)
	util.PanicIfErr("Encode to a valid YAML config fails because of", err)

	return buffer.String(), cfg
}

func encodeReceivers(inputs, nativeInputs map[string]interface{}, cfg *map[string]interface{}, encoder encoder.Encoder) map[config.ComponentID]interface{} {
	receiversSection := make(map[string]interface{})

	receivers := inputsToReceivers(inputs, nativeInputs)
	receiversSection[receiversKeyName] = receivers
	err := encoder.Encode(receiversSection, &cfg)
	util.PanicIfErr("Encode to a valid yaml config fails because of", err)
	return receivers
}

<<<<<<< HEAD
func inputsToReceivers(inputs, nativeInputs map[string]interface{}) map[config.ComponentID]interface{} {
	receiverMap := make(map[config.ComponentID]interface{})
	for key := range inputs {
		t := config.Type(key)
		receiverMap[config.NewComponentID(t)] = struct{}{}
	}
	for key, val := range nativeInputs {
		t := config.Type(key)
		receiverMap[config.NewComponentID(t)] = val
=======
func inputsToReceivers(inputs map[string]interface{}) map[config.ComponentID]config.Receiver {
	receiverMap := make(map[config.ComponentID]config.Receiver)
	for input := range inputs {
		t := config.Type(telegrafPrefix + input)
		hc := config.NewReceiverSettings(config.NewComponentID(t))
		receiverMap[config.NewComponentID(t)] = &hc
>>>>>>> 4d538aec
	}
	return receiverMap
}

func encodeProcessors(processors, nativeProcessors map[string]interface{}, cfg *map[string]interface{}, encoder encoder.Encoder) map[config.ComponentID]interface{} {
	processorsSection := make(map[string]interface{})
	p := procToProcessors(processors, nativeProcessors)
	processorsSection[processorsKeyName] = p
	err := encoder.Encode(processorsSection, &cfg)
	util.PanicIfErr("Encode to a valid yaml config fails because of", err)
	return p
}

func procToProcessors(processors, nativeProcessors map[string]interface{}) map[config.ComponentID]interface{} {
	processorMap := make(map[config.ComponentID]interface{})
	for key := range processors {
		t := config.Type(key)
		processorMap[config.NewComponentID(t)] = struct{}{}
	}
	for key, val := range nativeProcessors {
		t := config.Type(key)
		processorMap[config.NewComponentID(t)] = val
	}
	return processorMap
}

func encodeExporters(outputs, nativeOutputs map[string]interface{}, cfg *map[string]interface{}, encoder encoder.Encoder) map[config.ComponentID]interface{} {
	exportersSection := make(map[string]interface{})
	exporters := outputsToExporters(outputs, nativeOutputs)
	exportersSection[exportersKeyName] = exporters
	err := encoder.Encode(exportersSection, &cfg)
	util.PanicIfErr("Encode to a valid yaml config fails because of", err)

	return exporters
}

<<<<<<< HEAD
func outputsToExporters(outputs, nativeOutputs map[string]interface{}) map[config.ComponentID]interface{} {
	exporterMap := make(map[config.ComponentID]interface{})
	for key := range outputs {
		t := config.Type(key)
		exporterMap[config.NewComponentID(t)] = struct{}{}
	}
	for key, val := range nativeOutputs {
		t := config.Type(key)
		exporterMap[config.NewComponentID(t)] = val
=======
func outputsToExporters(outputs map[string]interface{}) map[config.ComponentID]config.Exporter {
	exporterMap := make(map[config.ComponentID]config.Exporter)
	for output := range outputs {
		t := config.Type(telegrafPrefix + output)
		exporterSettings := config.NewExporterSettings(config.NewComponentID(t))
		exporterMap[config.NewComponentID(t)] = &exporterSettings
>>>>>>> 4d538aec
	}
	return exporterMap
}

func encodeService(receivers map[config.ComponentID]interface{}, processors map[config.ComponentID]interface{}, exporters map[config.ComponentID]interface{}, cfg *map[string]interface{}, encoder encoder.Encoder) {
	serviceSection := make(map[string]interface{})
	pipelinesSection := make(map[string]interface{})
	pipelinesSection[pipelinesKeyName] = buildPipelines(receivers, processors, exporters)
	serviceSection[serviceKeyName] = pipelinesSection
	err := encoder.Encode(serviceSection, &cfg)
	util.PanicIfErr("Encode to a valid yaml config fails because of", err)
}

func buildPipelines(receiverMap map[config.ComponentID]interface{}, processorMap map[config.ComponentID]interface{}, exporterMap map[config.ComponentID]interface{}) map[config.ComponentID]*service.ConfigServicePipeline {
	var exporters []config.ComponentID
	for ex := range exporterMap {
		exporters = append(exporters, ex)
	}
	var procs []config.ComponentID
	for proc := range processorMap {
		procs = append(procs, proc)
	}
	var receivers []config.ComponentID
	for rec := range receiverMap {
		receivers = append(receivers, rec)
	}
	pipeline := service.ConfigServicePipeline{Receivers: receivers, Processors: procs, Exporters: exporters}
	metricsPipeline := make(map[config.ComponentID]*service.ConfigServicePipeline)
	metricsPipeline[config.NewComponentID(metricsKeyName)] = &pipeline
	return metricsPipeline
}

<<<<<<< HEAD
func extractFromConfig(cfg interface{}, key string) map[string]interface{} {
	c, ok := cfg.(map[string]interface{})
=======
func getInputsAndOutputs(val interface{}) (map[string]interface{}, map[string]interface{}) {
	cfg := val.(map[string]interface{})
	inputs, ok := cfg["inputs"].(map[string]interface{})
>>>>>>> 4d538aec
	if !ok {
		log.Panic("E! could not extract from invalid configuration")
	}
<<<<<<< HEAD

	section, ok := c[key].(map[string]interface{})
=======
	outputs, ok := cfg["outputs"].(map[string]interface{})
>>>>>>> 4d538aec
	if !ok {
		log.Printf("E! failed to extract %s from config during yaml translation", key)
		return map[string]interface{}{}
	}
	return section
}<|MERGE_RESOLUTION|>--- conflicted
+++ resolved
@@ -25,22 +25,13 @@
 	metricsKeyName    = "metrics"
 	inputsKeyName     = "inputs"
 	outputsKeyName    = "outputs"
+	telegrafPrefix    = "telegraf_"
 )
 
-<<<<<<< HEAD
 var (
 	otelNativeTranslators = []otelnative.Translator{
 		translate.AwsContainerInsightReceiver{},
 	}
-=======
-const (
-	receiversKeyName = "receivers"
-	exportersKeyName = "exporters"
-	serviceKeyName   = "service"
-	pipelinesKeyName = "pipelines"
-	metricsKeyName   = "metrics"
-	telegrafPrefix   = "telegraf_"
->>>>>>> 4d538aec
 )
 
 func ToYamlConfig(val interface{}) (string, interface{}) {
@@ -89,24 +80,15 @@
 	return receivers
 }
 
-<<<<<<< HEAD
 func inputsToReceivers(inputs, nativeInputs map[string]interface{}) map[config.ComponentID]interface{} {
 	receiverMap := make(map[config.ComponentID]interface{})
 	for key := range inputs {
-		t := config.Type(key)
+		t := config.Type(telegrafPrefix + key)
 		receiverMap[config.NewComponentID(t)] = struct{}{}
 	}
 	for key, val := range nativeInputs {
 		t := config.Type(key)
 		receiverMap[config.NewComponentID(t)] = val
-=======
-func inputsToReceivers(inputs map[string]interface{}) map[config.ComponentID]config.Receiver {
-	receiverMap := make(map[config.ComponentID]config.Receiver)
-	for input := range inputs {
-		t := config.Type(telegrafPrefix + input)
-		hc := config.NewReceiverSettings(config.NewComponentID(t))
-		receiverMap[config.NewComponentID(t)] = &hc
->>>>>>> 4d538aec
 	}
 	return receiverMap
 }
@@ -123,7 +105,7 @@
 func procToProcessors(processors, nativeProcessors map[string]interface{}) map[config.ComponentID]interface{} {
 	processorMap := make(map[config.ComponentID]interface{})
 	for key := range processors {
-		t := config.Type(key)
+		t := config.Type(telegrafPrefix + key)
 		processorMap[config.NewComponentID(t)] = struct{}{}
 	}
 	for key, val := range nativeProcessors {
@@ -143,24 +125,15 @@
 	return exporters
 }
 
-<<<<<<< HEAD
 func outputsToExporters(outputs, nativeOutputs map[string]interface{}) map[config.ComponentID]interface{} {
 	exporterMap := make(map[config.ComponentID]interface{})
 	for key := range outputs {
-		t := config.Type(key)
+		t := config.Type(telegrafPrefix + key)
 		exporterMap[config.NewComponentID(t)] = struct{}{}
 	}
 	for key, val := range nativeOutputs {
 		t := config.Type(key)
 		exporterMap[config.NewComponentID(t)] = val
-=======
-func outputsToExporters(outputs map[string]interface{}) map[config.ComponentID]config.Exporter {
-	exporterMap := make(map[config.ComponentID]config.Exporter)
-	for output := range outputs {
-		t := config.Type(telegrafPrefix + output)
-		exporterSettings := config.NewExporterSettings(config.NewComponentID(t))
-		exporterMap[config.NewComponentID(t)] = &exporterSettings
->>>>>>> 4d538aec
 	}
 	return exporterMap
 }
@@ -193,23 +166,13 @@
 	return metricsPipeline
 }
 
-<<<<<<< HEAD
 func extractFromConfig(cfg interface{}, key string) map[string]interface{} {
 	c, ok := cfg.(map[string]interface{})
-=======
-func getInputsAndOutputs(val interface{}) (map[string]interface{}, map[string]interface{}) {
-	cfg := val.(map[string]interface{})
-	inputs, ok := cfg["inputs"].(map[string]interface{})
->>>>>>> 4d538aec
 	if !ok {
 		log.Panic("E! could not extract from invalid configuration")
 	}
-<<<<<<< HEAD
 
 	section, ok := c[key].(map[string]interface{})
-=======
-	outputs, ok := cfg["outputs"].(map[string]interface{})
->>>>>>> 4d538aec
 	if !ok {
 		log.Printf("E! failed to extract %s from config during yaml translation", key)
 		return map[string]interface{}{}
