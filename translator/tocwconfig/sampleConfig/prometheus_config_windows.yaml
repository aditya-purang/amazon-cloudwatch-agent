--- conflicted
+++ resolved
@@ -1,24 +1,15 @@
 exporters:
-<<<<<<< HEAD
-    cloudwatchlogs: {}
+    telegraf_cloudwatchlogs: {}
 processors:
-    emfProcessor: {}
-=======
-    telegraf_cloudwatchlogs: {}
->>>>>>> 4d538aec
+    telegraf_emfProcessor: {}
 receivers:
     telegraf_prometheus_scraper: {}
 service:
     pipelines:
         metrics:
             exporters:
-<<<<<<< HEAD
-                - cloudwatchlogs
+                - telegraf_cloudwatchlogs
             processors:
-                - emfProcessor
-=======
-                - telegraf_cloudwatchlogs
-            processors: []
->>>>>>> 4d538aec
+                - telegraf_emfProcessor
             receivers:
                 - telegraf_prometheus_scraper