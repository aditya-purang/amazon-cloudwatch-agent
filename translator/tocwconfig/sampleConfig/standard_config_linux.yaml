--- conflicted
+++ resolved
@@ -1,12 +1,8 @@
 exporters:
-<<<<<<< HEAD
-    cloudwatch: {}
+    telegraf_cloudwatch: {}
 processors:
-    delta: {}
-    ec2tagger: {}
-=======
-    telegraf_cloudwatch: {}
->>>>>>> 4d538aec
+    telegraf_delta: {}
+    telegraf_ec2tagger: {}
 receivers:
     telegraf_cpu: {}
     telegraf_disk: {}
@@ -17,24 +13,13 @@
     pipelines:
         metrics:
             exporters:
-<<<<<<< HEAD
-                - cloudwatch
+                - telegraf_cloudwatch
             processors:
-                - ec2tagger
-                - delta
+                - telegraf_ec2tagger
+                - telegraf_delta
             receivers:
-                - swap
-                - cpu
-                - disk
-                - diskio
-                - mem
-=======
-                - telegraf_cloudwatch
-            processors: []
-            receivers:
+                - telegraf_swap
                 - telegraf_cpu
                 - telegraf_disk
                 - telegraf_diskio
-                - telegraf_mem
-                - telegraf_swap
->>>>>>> 4d538aec
+                - telegraf_mem